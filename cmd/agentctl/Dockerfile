<<<<<<< HEAD
FROM golang:1.17-buster as build
=======
FROM golang:1.17.6-buster as build
>>>>>>> 9d61761b
COPY . /src/agent
WORKDIR /src/agent
ARG RELEASE_BUILD=false
ARG IMAGE_TAG

# Backports repo required to get a libsystemd version 246 or newer which is required to handle journal +ZSTD compression
RUN echo "deb http://deb.debian.org/debian buster-backports main" >> /etc/apt/sources.list
RUN apt-get update && apt-get install -t buster-backports -qy libsystemd-dev

RUN make clean && make IMAGE_TAG=${IMAGE_TAG} RELEASE_BUILD=${RELEASE_BUILD} BUILD_IN_CONTAINER=false agentctl

FROM debian:buster-slim

# Backports repo required to get a libsystemd version 246 or newer which is required to handle journal +ZSTD compression
RUN echo "deb http://deb.debian.org/debian buster-backports main" >> /etc/apt/sources.list
RUN apt-get update && apt-get install -t buster-backports -qy libsystemd-dev && \
  apt-get install -qy tzdata ca-certificates && \
  rm -rf /var/lib/apt/lists/* /tmp/* /var/tmp/*

COPY --from=build /src/agent/cmd/agentctl/agentctl /bin/agentctl

ENTRYPOINT ["/bin/agentctl"]<|MERGE_RESOLUTION|>--- conflicted
+++ resolved
@@ -1,8 +1,4 @@
-<<<<<<< HEAD
-FROM golang:1.17-buster as build
-=======
 FROM golang:1.17.6-buster as build
->>>>>>> 9d61761b
 COPY . /src/agent
 WORKDIR /src/agent
 ARG RELEASE_BUILD=false
