--- conflicted
+++ resolved
@@ -29,21 +29,14 @@
 )
 
 var (
-<<<<<<< HEAD
-	featRemoteConfigs = features.Feature("remote-configs")
+	featRemoteConfigs    = features.Feature("remote-configs")
+	featIntegrationsNext = features.Feature("integrations-next")
 	featDynamicConfig = features.Feature("dynamic-config")
 
 	allFeatures = []features.Feature{
 		featRemoteConfigs,
 		featDynamicConfig,
-=======
-	featRemoteConfigs    = features.Feature("remote-configs")
-	featIntegrationsNext = features.Feature("integrations-next")
-
-	allFeatures = []features.Feature{
-		featRemoteConfigs,
 		featIntegrationsNext,
->>>>>>> 6fb3dcc7
 	}
 )
 
