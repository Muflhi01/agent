// Package install registers all in-source integrations for use.
package install

import (
	//
	// v1 integrations
	//

	_ "github.com/grafana/agent/pkg/integrations/agent"                  // register agent
	_ "github.com/grafana/agent/pkg/integrations/cadvisor"               // register cadvisor
	_ "github.com/grafana/agent/pkg/integrations/consul_exporter"        // register consul_exporter
	_ "github.com/grafana/agent/pkg/integrations/dnsmasq_exporter"       // register dnsmasq_exporter
	_ "github.com/grafana/agent/pkg/integrations/elasticsearch_exporter" // register elasticsearch_exporter
	_ "github.com/grafana/agent/pkg/integrations/github_exporter"        // register github_exporter
	_ "github.com/grafana/agent/pkg/integrations/kafka_exporter"         // register kafka_exporter
	_ "github.com/grafana/agent/pkg/integrations/memcached_exporter"     // register memcached_exporter
	_ "github.com/grafana/agent/pkg/integrations/mongodb_exporter"       // register mongodb_exporter
	_ "github.com/grafana/agent/pkg/integrations/mysqld_exporter"        // register mysqld_exporter
	_ "github.com/grafana/agent/pkg/integrations/node_exporter"          // register node_exporter
	_ "github.com/grafana/agent/pkg/integrations/postgres_exporter"      // register postgres_exporter
	_ "github.com/grafana/agent/pkg/integrations/process_exporter"       // register process_exporter
	_ "github.com/grafana/agent/pkg/integrations/redis_exporter"         // register redis_exporter
	_ "github.com/grafana/agent/pkg/integrations/statsd_exporter"        // register statsd_exporter
	_ "github.com/grafana/agent/pkg/integrations/windows_exporter"       // register windows_exporter

	//
	// v2 integrations
	//

<<<<<<< HEAD
	_ "github.com/grafana/agent/pkg/integrations/v2/agent"             // register agent
	_ "github.com/grafana/agent/pkg/integrations/v2/app_o11y_receiver" // register app_o11y_receiver
=======
	_ "github.com/grafana/agent/pkg/integrations/v2/agent" // register agent
	_ "github.com/grafana/agent/pkg/integrations/v2/eventhandler"
>>>>>>> 15a8aa5a
)<|MERGE_RESOLUTION|>--- conflicted
+++ resolved
@@ -27,11 +27,7 @@
 	// v2 integrations
 	//
 
-<<<<<<< HEAD
 	_ "github.com/grafana/agent/pkg/integrations/v2/agent"             // register agent
 	_ "github.com/grafana/agent/pkg/integrations/v2/app_o11y_receiver" // register app_o11y_receiver
-=======
-	_ "github.com/grafana/agent/pkg/integrations/v2/agent" // register agent
 	_ "github.com/grafana/agent/pkg/integrations/v2/eventhandler"
->>>>>>> 15a8aa5a
 )