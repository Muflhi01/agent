--- conflicted
+++ resolved
@@ -1,8 +1,20 @@
 # Main (unreleased)
 
-<<<<<<< HEAD
 BREAKING CHANGE: Integrations have changed in this release.
 Please review the [migration guide](./docs/migration-guide.md) for details.
+
+- [FEATURE] (beta) Enable experimental config urls for fetching remote configs. Currently,
+   only HTTP/S is supported. Pass the `-enable-features=remote-configs` flag to turn this on. (@rlankfo)
+
+- [FEATURE] Added [cAdvisor](https://github.com/google/cadvisor) integration. (@rgeyer)
+
+- [ENHANCEMENT] Traces: Improved pod association in PromSD processor (@mapno)
+
+- [ENHANCEMENT] Updated OTel to v0.40.0 (@mapno)
+
+- [BUGFIX] Fix usage of POSTGRES_EXPORTER_DATA_SOURCE_NAME when using postgres_exporter integration (@f11r)
+
+- [CHANGE] Remove log-level flag from systemd unit file (@jpkrohling)
 
 - [CHANGE] Integrations present in the `integrations:` map will now default to
   being enabled. (@rfratto)
@@ -13,19 +25,6 @@
 
 - [DEPRECATION] Integrations: The `enabled` field is now deprecated and will be
   removed in a future release. (@rfratto)
-=======
-- [FEATURE] (beta) Enable experimental config urls for fetching remote configs. Currently,
-   only HTTP/S is supported. Pass the `-enable-features=remote-configs` flag to turn this on. (@rlankfo)
-
-- [FEATURE] Added [cAdvisor](https://github.com/google/cadvisor) integration. (@rgeyer)
-
-- [ENHANCEMENT] Traces: Improved pod association in PromSD processor (@mapno)
-
-- [ENHANCEMENT] Updated OTel to v0.40.0 (@mapno)
-
-- [BUGFIX] Fix usage of POSTGRES_EXPORTER_DATA_SOURCE_NAME when using postgres_exporter integration (@f11r)
-
-- [CHANGE] Remove log-level flag from systemd unit file (@jpkrohling)
 
 # v0.21.2 (2021-12-08)
 
@@ -36,7 +35,6 @@
   `/agent/api/v1/configs/{name}` endpoitns by default. Pass the
   `--config.enable-read-api` flag at the command line to opt in to these
   endpoints.
->>>>>>> d0380418
 
 # v0.21.1 (2021-11-18)
 
